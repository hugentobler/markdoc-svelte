--- conflicted
+++ resolved
@@ -1,22 +1,5 @@
 # markdoc-svelte
 
-<<<<<<< HEAD
-Process Markdown files into Svelte components using [Markdoc](https://markdoc.dev/). Use Markdoc defaults out of the box, or configure each Markdoc Schema to your needs.
-
-## Table of Contents
-- [Install](#install)
-- [Basic Markdown Example](#basic-markdown-example)
-- [Frontmatter](#frontmatter)
-- [Customize Markdoc](#customize-markdoc)
-  - [Configuration Methods](#configuration-methods)
-  - [Markdoc Schema](#markdoc-schema)
-  - [Relative Imports](#relative-imports)
-  - [Configuration Folder](#configuration-folder)
-- [Preprocessor Options](#preprocessor-options)
-- [Advanced](#advanced)
-  - [Markdoc Limitations](#markdoc-limitations)
-  - [Table of Contents Example](#table-of-contents-example)
-=======
 <span class="badge-npmversion"><a href="https://npmjs.org/package/markdoc-svelte" title="View this project on NPM"><img src="https://img.shields.io/npm/v/markdoc-svelte.svg" alt="NPM version" /></a></span>
 
 Process Markdown and Markdoc files into Svelte components using [Markdoc](https://markdoc.dev/).
@@ -41,20 +24,11 @@
   - [Variables](#variables)
 - [Advanced](#advanced)
   - [Markdoc limitations](#markdoc-limitations)
->>>>>>> 7b13db1c
+  - [Table of contents example](#table-of-contents-example)
   - [@sveltejs/enhanced-img](#sveltejsenhanced-img)
 
 ## Install
 
-<<<<<<< HEAD
-Install markdoc-svelte in your SvelteKit project. Markdoc is already included as a dependency so you don't need to install it separately.
-
-```bash
-$ npm install markdoc-svelte
-```
-
-Amend the SvelteKit config in `svelte.config.js`. Add the markdown extensions to preprocess. Add the markdoc-svelte preprocessor.
-=======
 Install `markdoc-svelte` in your SvelteKit project.
 
 ```bash
@@ -65,7 +39,6 @@
 
 - Process files with the extensions you choose (such as `.mdoc` and `.md`).
 - Include the preprocessor.
->>>>>>> 7b13db1c
 
 ```javascript
 import { markdocPreprocess } from "markdoc-svelte";
@@ -73,18 +46,6 @@
 /** @type {import('@sveltejs/kit').Config} */
 const config = {
   extensions: [".svelte", ".mdoc", ".md"],
-<<<<<<< HEAD
-  preprocess: [
-    markdocPreprocess(),
-    vitePreprocess(),
-  ],
-};
-```
-
-## Basic Markdown Example
-
-Create a folder for your Markdown files: `src/markdown/content.md`.
-=======
   preprocess: [markdocPreprocess()],
 };
 ```
@@ -94,7 +55,6 @@
 Create a directory to hold your markdoc files: `src/lib/markdoc`
 
 In that directory (at `src/lib/markdown/content.md`), add an example with basic Markdown syntax:
->>>>>>> 7b13db1c
 
 ```markdown
 ---
@@ -102,19 +62,6 @@
 ---
 
 # Hello World
-<<<<<<< HEAD
-This is a markdown file that will be processed by markdoc-svelte.
-
-![Alt text](/path/to/image.jpg)
-```
-
-Dynamically import them into a catchall route in `src/routes/[...catchall]/+page.ts`:
-
-```typescript
-import { error } from '@sveltejs/kit';
-import type { PageLoad } from './$types';
-import type { MarkdocModule } from 'markdoc-svelte';
-=======
 
 This is a file that is processed by `markdoc-svelte`.
 
@@ -127,22 +74,10 @@
 import { error } from "@sveltejs/kit";
 import type { PageLoad } from "./$types";
 import type { MarkdocModule } from "markdoc-svelte";
->>>>>>> 7b13db1c
 
 export const load: PageLoad = async ({ params }) => {
   const slug = params.catchall;
   try {
-<<<<<<< HEAD
-    const markdown = (await import(`$lib/markdown/${slug}.md`)) as MarkdocModule;
-    return { markdown };
-  } catch {
-    throw error(404, `Markdown file not found for slug "${slug}"`);
-  }
-};
-```
-
-Render the imported Markdown file as a Svelte component in `src/routes/[...catchall]/+page.svelte`:
-=======
     const page = (await import(`$lib/markdown/${slug}.md`)) as MarkdocModule;
     return { page };
   } catch {
@@ -152,7 +87,6 @@
 ```
 
 Render the imported file as a Svelte component in a file at `src/routes/[...catchall]/+page.svelte`:
->>>>>>> 7b13db1c
 
 ```svelte
 <script lang="ts">
@@ -162,80 +96,6 @@
 </script>
 
 <svelte:head>
-<<<<<<< HEAD
-  <title>{data.markdown.frontmatter?.title ?? 'Undefined title'}</title>
-</svelte:head>
-
-<data.markdown.default />
-```
-
-Now visit `/content` to see the rendered Markdown file.
-
-## Frontmatter
-
-Define optional YAML frontmatter in your Markdown document. And it will be available from the `$frontmatter` variable.
-
-```markdown
----
-title: My Page
-description: A great page
-published: 2025-01-01
----
-
-# {% $frontmatter.title %}
-
-## {% $frontmatter.description %}
-
-Published on {% $frontmatter.published %}
-```
-
-Frontmatter is also exported as a dictionary from the `frontmatter` property of the imported Markdoc module. Access it in your Svelte component:
-
-```svelte
-<script lang="ts">
-  import type { PageProps } from './$types';
-
-  let { data }: PageProps = $props();
-</script>
-
-<svelte:head>
-  <title>{data.markdown.frontmatter?.title ?? 'Undefined title'}</title>
-  <meta name="description" content={data.markdown.frontmatter?.description ?? 'Undefined description'} />
-</svelte:head>
-
-<header>
-    <p>Published on {data.markdown.frontmatter?.published ?? 'unknown'}</p>
-</header>
-<data.markdown.default />
-```
-
-
-## Customize Markdoc
-
-### Configuration Methods
-
-You can customize your Markdoc schema in two ways:
-
-1. **For simple changes**, pass config directly to the preprocessor options.
-2. **For more complex changes**, create a configuration folder with schema definitions.
-
-Note: When using the same name, configuration schema passed to the preprocessor options overwrites that loaded from the configuration folder.
-
-### Markdoc Schema
-
-Customize your Markdown document with Markdoc. Pass your Markdoc Config objects to the preprocessor.
-
-- [Nodes](https://markdoc.dev/docs/nodes)
-- [Tags](https://markdoc.dev/docs/tags)
-- [Functions](https://markdoc.dev/docs/functions)
-- [Variables](https://markdoc.dev/docs/variables)
-- [Partials](https://markdoc.dev/docs/partials)
-
-For example, to create a custom 'callout' Tag, you can pass this to the preprocessor in `svelte.config.js`:
-
-```javascript
-import { markdocPreprocess } from "markdoc-svelte";
-=======
   <title>{data.page.frontmatter?.title ?? 'Undefined title'}</title>
 </svelte:head>
 
@@ -395,60 +255,18 @@
 ```javascript
 import { markdocPreprocess } from "markdoc-svelte";
 import functions from "./src/lib/functions.js";
->>>>>>> 7b13db1c
 
 /** @type {import('@sveltejs/kit').Config} */
 const config = {
   preprocess: [
     markdocPreprocess({
-<<<<<<< HEAD
-        tags: {
-            callout: {
-                render: 'Callout', // Svelte component to render
-                children: ['paragraph', 'tag', 'list'],
-                attributes: {
-                    type: {
-                        type: String,
-                        default: 'note',
-                        matches: ['caution', 'check', 'note', 'warning'],
-                        errorLevel: 'critical'
-                    },
-                    title: {
-                        type: String
-                    }
-                }
-            }
-        }
-    })
-=======
       functions: functions,
     }),
->>>>>>> 7b13db1c
   ],
   // ...
 };
 ```
 
-<<<<<<< HEAD
-Then create a Svelte component for the 'callout' Tag in `src/lib/components/Callout.svelte`:
-
-```svelte
-<script lang="ts">
-  let { title, type, children } = $props();
-</script>
-
-<div class={`callout-${type}`}>
-  <div class="content">
-    <div class="copy">
-      <span class="title">{title}</span>
-      <span>{@render children()}</span>
-    </div>
-  </div>
-</div>
-```
-
-Now you can use the 'callout' Tag in your Markdown document in `src/markdown/content.md`:
-=======
 ## Preprocessor Options
 
 | Option            | Type                | Default                          | Description                                                               |
@@ -491,74 +309,12 @@
 ```
 
 Then you can use the custom function in a Markdown file:
->>>>>>> 7b13db1c
 
 ```markdown
 ---
 title: Hello World
 ---
 
-<<<<<<< HEAD
-# Hello World
-This is a markdown file that will be processed by markdoc-svelte.
-
-![Alt text](/path/to/image.jpg)
-
-{% callout type="caution" title="Hello" %}
-  This is a caution callout.
-{% /callout %}
-```
-
-### Relative Imports
-
-You can use relative imports to import Markdoc schema and partials. Both .js and .ts files are supported.
-
-For example, create custom Functions in `src/lib/functions.js`:
-
-```javascript
-/** @type {import('markdoc-svelte').Config['functions']} */
-const functions = {
-  includes: {
-    transform(parameters) {
-      const [array, value] = Object.values(parameters);
-
-      return Array.isArray(array) ? array.includes(value) : false;
-    }
-  },
-  uppercase: {
-    transform(parameters) {
-      const string = parameters[0];
-
-      return typeof string === 'string' ? string.toUpperCase() : string;
-    }
-  }
-};
-
-export default functions;
-```
-
-Then import the functions file and pass it to the preprocessor in `svelte.config.js`:
-
-```javascript
-import { markdocPreprocess } from 'markdoc-svelte';
-import functions from './src/lib/functions.js';
-
-/** @type {import('@sveltejs/kit').Config} */
-const config = {
-  preprocess: [
-    markdocPreprocess({ 
-        functions: functions,
-        variables: {
-            countries: ['AR', 'US']
-        } 
-    })
-  ],
-  // ...
-};
-```
-
-Now you can use the custom functions in your Markdown document in `src/markdown/content.md`:
-=======
 This is a {% uppercase(markdown) %} file that is processed by `markdoc-svelte`.
 ```
 
@@ -637,7 +393,6 @@
 ```
 
 These files can be included in other files as follows:
->>>>>>> 7b13db1c
 
 ```markdown
 ---
@@ -645,59 +400,6 @@
 ---
 
 # Hello World
-<<<<<<< HEAD
-This is a markdown file that will be processed by markdoc-svelte.
-
-![Alt text](/path/to/image.jpg)
-
-{% if includes($countries, "AR") %} 🇦🇷 {% /if %}
-{% if includes($countries, "AU") %} 🇦🇺 {% /if %}
-{% if includes($countries, "ES") %} 🇪🇸 {% /if %}
-{% if includes($countries, "JP") %} 🇯🇵 {% /if %}
-{% if includes($countries, "NG") %} 🇳🇬 {% /if %}
-{% if includes($countries, "US") %} 🇺🇸 {% /if %}
-```
-
-### Configuration Folder
-
-For complex configurations, you can create a folder with all your Markdoc schemas. 
-
-By default, the preprocessor will automatically load the schema from `./markdoc` or `./src/markdoc` directories.
-
-You can define each schema part as a single file or a directory with an index.ts or index.js file that exports it. Except for partials, which is a directory holding Markdoc files. All files are optional.
-
-Example structure:
-
-```
-| markdoc/
-|-- nodes.ts
-|-- tags/
-|   |-- marquee.ts
-|   |-- decorate.ts
-|   |-- index.ts
-|-- functions.ts
-|-- variables.ts
-|-- partials/
-|   |-- content.mdoc
-|   |-- post.mdoc
-```
-
-For example, we can create custom nodes in `markdoc/nodes.ts`:
-
-```typescript
-import type { Config } from 'markdoc-svelte';
-import { Markdoc } from 'markdoc-svelte';
-
-const nodes: Config['nodes'] = {
-    image: {
-        render: 'EnhancedImage',
-        attributes: {
-            ...Markdoc.nodes.image.attributes, // Include the default image attributes
-        }
-    },
-  },
-  // ...
-=======
 
 This is a file that is processed by `markdoc-svelte`.
 
@@ -737,28 +439,11 @@
       },
     },
   },
->>>>>>> 7b13db1c
 };
 
 export default tags;
 ```
 
-<<<<<<< HEAD
-Or we can create an index file to export all our cusotm tags from `markdoc/tags/index.ts`:
-
-```typescript
-import image from './image';
-import link from './link';
-import paragraph from './paragraph';
-
-const nodes: Config['nodes'] = {
-  image,
-  link,
-  paragraph
-};
-
-export default nodes;
-=======
 Then create a Callout component for tag in `src/lib/components/Callout.svelte`:
 
 ```svelte
@@ -786,63 +471,56 @@
 {% callout type="caution" title="Hello" %}
 This is a caution callout.
 {% /callout %}
->>>>>>> 7b13db1c
 ```
 
 Partials are loaded from the `markdoc/partials` directory.
 
 For example, partials like:
 
-<<<<<<< HEAD
-```
-| markdoc/
-|-- partials/
-|   |-- content.mdoc
-|   |-- post.mdoc
-```
-
-Can be included in your Markdown document in `src/markdown/content.md`:
+### Validation level
+
+The preprocessor validates whether the Markdoc is valid.
+By default, it throws an error on files for issues at the `error` or `critical` level.
+To debug, you can set the level to a lower level to stop the build for any errors at that level or above.
+Possible values in ascending order: `debug`, `info`, `warning`, `error`, `critical`.
+
+### Variables
+
+[Variables](https://markdoc.dev/docs/variables) are ways to customize your documents at runtime.
+This way the Markdoc content stays the same, but the generated HTML can vary,
+such as if you're publishing the same content to various sites.
+
+For example, you might define a `$site.name` variable in `markdoc/variables.ts`:
+
+```javascript
+import type { Config } from "markdoc-svelte";
+
+const variables: Config["variables"] = {
+  site: {
+    name: "Markdoc Svelte",
+  },
+}
+
+export default variables
+```
+
+Then you can use the variable in a Markdoc file:
 
 ```markdown
 ---
 title: Hello World
 ---
 
-# Hello World
-This is a markdown file that will be processed by markdoc-svelte.
-
-![Alt text](/path/to/image.jpg)
-
-{% partial file="content.mdoc" %}
-
-{% partial file="post.mdoc" %}
-```
-
-## Preprocessor Options
-
-| Option | Type | Default | Description |
-|--------|------|---------|-------------|
-| `extensions` | string[] | ".mdoc", ".md" | Files to process with Markdoc |
-| `schema` | string | "./markdoc", "./src/markdoc" | Schema directory path |
-| `nodes` | Config['nodes'] | - | Nodes config |
-| `tags` | Config['tags'] | - | Tags config |
-| `variables` | Config['variables'] | - | Variables config |
-| `functions` | Config['functions'] | - | Functions config |
-| `partials` | string | - | Partials directory path |
-| `components` | string | "$lib/components" | Svelte components directory for custom nodes and tags |
-| `layout` | string | - | Default layout for all processed Markdown files |
-| `comments` | boolean | true | Enable Markdown comments |
-| `linkify` | boolean | false | Auto-convert URLs to links |
-| `typographer` | boolean | false | Enable typography replacements |
-| `validationLevel` | string | "error" | Validation strictness level | 
+This is published on the {% $site.name %} site.
+```
 
 ## Advanced
 
-### Markdoc Limitations
+### Markdoc limitations
 
 Markdoc has a few Markdown syntax limitations, see [Markdoc FAQ](https://markdoc.dev/docs/faq).
 
-### Table of Contents Example
+### Table of contents example
 
 Slug is exported from each Markdoc module and is a convenient way to generate a table of contents without reaching into the document.
 
@@ -949,52 +627,4 @@
 {/if}
 ```
 
-Note: At the time of writing, the enhanced-img plugin is no longer a Svelte preprocessor. It is a vite plugin that runs before the Svelte preprocessor. Glob importing images is the only solution because <enhanced-img> cannot be statically analysed before preproessing. Glob importing images will result in the map of all images to be bundled into each Markdown module whether it uses images or not.
-=======
-### Validation level
-
-The preprocessor validates whether the Markdoc is valid.
-By default, it throws an error on files for issues at the `error` or `critical` level.
-To debug, you can set the level to a lower level to stop the build for any errors at that level or above.
-Possible values in ascending order: `debug`, `info`, `warning`, `error`, `critical`.
-
-### Variables
-
-[Variables](https://markdoc.dev/docs/variables) are ways to customize your documents at runtime.
-This way the Markdoc content stays the same, but the generated HTML can vary,
-such as if you're publishing the same content to various sites.
-
-For example, you might define a `$site.name` variable in `markdoc/variables.ts`:
-
-```javascript
-import type { Config } from "markdoc-svelte";
-
-const variables: Config["variables"] = {
-  site: {
-    name: "Markdoc Svelte",
-  },
-}
-
-export default variables
-```
-
-Then you can use the variable in a Markdoc file:
-
-```markdown
----
-title: Hello World
----
-
-This is published on the {% $site.name %} site.
-```
-
-## Advanced
-
-### Markdoc limitations
-
-Markdoc has a few Markdown syntax limitations, see [Markdoc FAQ](https://markdoc.dev/docs/faq).
-
-### @sveltejs/enhanced-img
-
-To use the [enhanced-img plugin](https://svelte.dev/docs/kit/images#sveltejs-enhanced-img) with Markdown images, you can customize the default images Node with a custom Svelte component.
->>>>>>> 7b13db1c
+Note: At the time of writing, the enhanced-img plugin is no longer a Svelte preprocessor. It is a vite plugin that runs before the Svelte preprocessor. Glob importing images is the only solution because <enhanced-img> cannot be statically analysed before preproessing. Glob importing images will result in the map of all images to be bundled into each Markdown module whether it uses images or not.