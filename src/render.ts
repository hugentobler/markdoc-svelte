import type {
  RenderableTreeNode,
  RenderableTreeNodes,
  Scalar,
} from "@markdoc/markdoc";

import { escapeHtml } from "./escape.ts";

// Elements with no closing tag
// https://html.spec.whatwg.org/#void-elements
const voidElements = new Set([
  "area",
  "base",
  "br",
  "col",
  "embed",
  "hr",
  "img",
  "input",
  "link",
  "meta",
  "source",
  "track",
  "wbr",
]);

/**
 * Escapes children content for code and pre blocks.
 * If content is a string, escapes Markdoc brackets.
<<<<<<< HEAD
 * If it is an array, converts each child to a string, removes all newlines,
 * applies Markdoc bracket escaping, and joins them.
 * For other types, returns an empty string.
 */
const escapeChildrenToString = (
  content: string | RenderableTreeNode[] | { [key: string]: Scalar },
): string => {
  if (typeof content === "string") {
    const result = escapeHtml(content);
    return result;
=======
 * If it is an array, converts each child to a string, removes all new lines,
 * applies Markdoc bracket escaping, and joins them back into a string.
 * For other types, returns an empty string.
 */
const escapeChildrenToString = (
  content: string | RenderableTreeNode[] | { [key: string]: Scalar }
): string => {
  if (typeof content === "string") {
    return escapeHtml(content);
>>>>>>> 7b13db1c
  }
  if (Array.isArray(content)) {
    const processedChildren = content.map((child) => {
      // eslint-disable-next-line @typescript-eslint/no-base-to-string
      const childString = child?.toString() || "";
      const noNewlines = childString.replace(/\n/g, "");
      const escaped = escapeHtml(noNewlines);
      return escaped;
    });
<<<<<<< HEAD
    const result = processedChildren.join("\n");
    return result;
=======
    return processedChildren.join("\n");
>>>>>>> 7b13db1c
  }
  return "";
};

/**
 * Renders a Markdoc node tree into an HTML string.
 */
const render = (node: RenderableTreeNodes): string => {
<<<<<<< HEAD
  // Early return for strings.
  if (typeof node === "string") {
    return node;
  }

  // If node is an array, join together the rendered contents.
  if (Array.isArray(node)) {
    return node.map(render).join("");
  }

  // Fallback for null or non-objects.
  if (node === null || typeof node !== "object") {
    return "";
  }
=======
  // Strings don't require any further processing.
  if (typeof node === "string") return node;

  // If node is an array, join the rendered children.
  if (Array.isArray(node)) return node.map(render).join("");

  // Fallback for null or non-objects.
  if (node === null || typeof node !== "object") return "";
>>>>>>> 7b13db1c

  // Destructure properties.
  const { name, attributes, children = [] } = node;

  // If there’s no tag name, directly render the children.
<<<<<<< HEAD
  if (!name) {
    return render(children);
  }
=======
  if (!name) return render(children);
>>>>>>> 7b13db1c

  // Ensure the tag name is a string.
  // eslint-disable-next-line @typescript-eslint/no-base-to-string
  const tagName = String(name);
  // Process tag attributes and escape their values.
  const attributesList = Object.entries(attributes ?? {}).reduce(
<<<<<<< HEAD
    (acc, [key, value]) => acc + ` ${key}="${escapeHtml(String(value))}"`,
    "",
  );
  const openingTag = `<${tagName}${attributesList}`;

  // For void elements (self‑closing).
  if (voidElements.has(tagName)) {
    return `${openingTag} />`;
  }

  // If children is a number or boolean, produce an empty content element.
  if (typeof children === "number" || typeof children === "boolean") {
    return `${openingTag}></${tagName}>`;
  }

  // Process children.
  if (children && (Array.isArray(children) ? children.length : true)) {
    // Special handling for code and pre elements.
    if (tagName === "code") {
      const escapedContent = escapeChildrenToString(children);
      return `${openingTag}>${escapedContent}</${tagName}>`;
    }
    if (tagName === "pre") {
      const escapedContent = escapeChildrenToString(children);
      return `${openingTag}><code>${escapedContent}</code></${tagName}>`;
    }
    // Otherwise, recursively render children.
    return `${openingTag}>${render(children)}</${tagName}>`;
  }

  // Fallback: no children provided.
=======
    (accumulator, [key, value]) =>
      accumulator + ` ${key}="${escapeHtml(String(value))}"`,
    ""
  );
  const openingTag = `<${tagName}${attributesList}`;

  // For void (self‑closing) elements.
  if (voidElements.has(tagName)) return `${openingTag} />`;

  // If children is a number or boolean, return an empty content element.
  if (typeof children === "number" || typeof children === "boolean")
    return `${openingTag}></${tagName}>`;

  // Process children.
  if (children && (Array.isArray(children) ? children.length : true)) {
    // Code elements don't need further processing
    // Just escape characters Svelte brackets
    if (tagName === "code") {
      return `${openingTag}>${escapeChildrenToString(children)}</${tagName}>`;
    }
    // Pre elements are like code elements, just with an extra added tag
    if (tagName === "pre") {
      return `${openingTag}><code>${escapeChildrenToString(children)}</code></${tagName}>`;
    }
    // Other elements need their children recursively rendered
    return `${openingTag}>${render(children)}</${tagName}>`;
  }

  // Fallback for no children.
>>>>>>> 7b13db1c
  return `${openingTag}></${tagName}>`;
};

export default render;<|MERGE_RESOLUTION|>--- conflicted
+++ resolved
@@ -27,18 +27,6 @@
 /**
  * Escapes children content for code and pre blocks.
  * If content is a string, escapes Markdoc brackets.
-<<<<<<< HEAD
- * If it is an array, converts each child to a string, removes all newlines,
- * applies Markdoc bracket escaping, and joins them.
- * For other types, returns an empty string.
- */
-const escapeChildrenToString = (
-  content: string | RenderableTreeNode[] | { [key: string]: Scalar },
-): string => {
-  if (typeof content === "string") {
-    const result = escapeHtml(content);
-    return result;
-=======
  * If it is an array, converts each child to a string, removes all new lines,
  * applies Markdoc bracket escaping, and joins them back into a string.
  * For other types, returns an empty string.
@@ -48,7 +36,6 @@
 ): string => {
   if (typeof content === "string") {
     return escapeHtml(content);
->>>>>>> 7b13db1c
   }
   if (Array.isArray(content)) {
     const processedChildren = content.map((child) => {
@@ -58,12 +45,7 @@
       const escaped = escapeHtml(noNewlines);
       return escaped;
     });
-<<<<<<< HEAD
-    const result = processedChildren.join("\n");
-    return result;
-=======
     return processedChildren.join("\n");
->>>>>>> 7b13db1c
   }
   return "";
 };
@@ -72,22 +54,6 @@
  * Renders a Markdoc node tree into an HTML string.
  */
 const render = (node: RenderableTreeNodes): string => {
-<<<<<<< HEAD
-  // Early return for strings.
-  if (typeof node === "string") {
-    return node;
-  }
-
-  // If node is an array, join together the rendered contents.
-  if (Array.isArray(node)) {
-    return node.map(render).join("");
-  }
-
-  // Fallback for null or non-objects.
-  if (node === null || typeof node !== "object") {
-    return "";
-  }
-=======
   // Strings don't require any further processing.
   if (typeof node === "string") return node;
 
@@ -96,58 +62,18 @@
 
   // Fallback for null or non-objects.
   if (node === null || typeof node !== "object") return "";
->>>>>>> 7b13db1c
 
   // Destructure properties.
   const { name, attributes, children = [] } = node;
 
   // If there’s no tag name, directly render the children.
-<<<<<<< HEAD
-  if (!name) {
-    return render(children);
-  }
-=======
   if (!name) return render(children);
->>>>>>> 7b13db1c
 
   // Ensure the tag name is a string.
   // eslint-disable-next-line @typescript-eslint/no-base-to-string
   const tagName = String(name);
   // Process tag attributes and escape their values.
   const attributesList = Object.entries(attributes ?? {}).reduce(
-<<<<<<< HEAD
-    (acc, [key, value]) => acc + ` ${key}="${escapeHtml(String(value))}"`,
-    "",
-  );
-  const openingTag = `<${tagName}${attributesList}`;
-
-  // For void elements (self‑closing).
-  if (voidElements.has(tagName)) {
-    return `${openingTag} />`;
-  }
-
-  // If children is a number or boolean, produce an empty content element.
-  if (typeof children === "number" || typeof children === "boolean") {
-    return `${openingTag}></${tagName}>`;
-  }
-
-  // Process children.
-  if (children && (Array.isArray(children) ? children.length : true)) {
-    // Special handling for code and pre elements.
-    if (tagName === "code") {
-      const escapedContent = escapeChildrenToString(children);
-      return `${openingTag}>${escapedContent}</${tagName}>`;
-    }
-    if (tagName === "pre") {
-      const escapedContent = escapeChildrenToString(children);
-      return `${openingTag}><code>${escapedContent}</code></${tagName}>`;
-    }
-    // Otherwise, recursively render children.
-    return `${openingTag}>${render(children)}</${tagName}>`;
-  }
-
-  // Fallback: no children provided.
-=======
     (accumulator, [key, value]) =>
       accumulator + ` ${key}="${escapeHtml(String(value))}"`,
     ""
@@ -177,7 +103,6 @@
   }
 
   // Fallback for no children.
->>>>>>> 7b13db1c
   return `${openingTag}></${tagName}>`;
 };
 
